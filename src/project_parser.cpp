#include "project_parser.hpp"

#include "fs.hpp"
#include <deque>
#include <stdexcept>
#include <toml.hpp>
#include <tsl/ordered_map.h>
#include <tsl/ordered_set.h>

namespace cmkr {
namespace parser {

const char *targetTypeNames[target_last] = {"executable", "library", "shared", "static", "interface", "custom", "object", "template"};

static TargetType parse_targetType(const std::string &name) {
    for (int i = 0; i < target_last; i++) {
        if (name == targetTypeNames[i]) {
            return static_cast<TargetType>(i);
        }
    }
    return target_last;
}

using TomlBasicValue = toml::basic_value<toml::discard_comments, tsl::ordered_map, std::vector>;

static std::string format_key_error(const std::string &error, const toml::key &ky, const TomlBasicValue &value) {
    auto loc = value.location();
    auto line_number_str = std::to_string(loc.line());
    auto line_width = line_number_str.length();
    auto line_str = loc.line_str();

    std::ostringstream oss;
    oss << "[error] " << error << '\n';
    oss << " --> " << loc.file_name() << ':' << loc.line() << '\n';

    oss << std::string(line_width + 2, ' ') << "|\n";
    oss << ' ' << line_number_str << " | " << line_str << '\n';

    oss << std::string(line_width + 2, ' ') << '|';
    auto key_start = line_str.substr(0, loc.column() - 1).rfind(ky);
    if (key_start == std::string::npos) {
        key_start = line_str.find(ky);
    }
    if (key_start != std::string::npos) {
        oss << std::string(key_start + 1, ' ') << std::string(ky.length(), '~');
    }

    return oss.str();
}

class TomlChecker {
    const TomlBasicValue &m_v;
    tsl::ordered_set<toml::key> m_visited;
    tsl::ordered_set<toml::key> m_conditionVisited;

  public:
    TomlChecker(const TomlBasicValue &v, const toml::key &ky) : m_v(toml::find(v, ky)) {
    }
    TomlChecker(const TomlBasicValue &v) : m_v(v) {
    }
    TomlChecker(const TomlChecker &) = delete;
    TomlChecker(TomlChecker &&) = delete;

    template <typename T>
    void optional(const toml::key &ky, Condition<T> &destination) {
        // TODO: this algorithm in O(n) over the amount of keys, kinda bad
        const auto &table = m_v.as_table();
        for (const auto &itr : table) {
            const auto &key = itr.first;
            const auto &value = itr.second;
            if (value.is_table()) {
                if (value.contains(ky)) {
                    destination[key] = toml::find<T>(value, ky);
                }
            } else if (key == ky) {
                destination[""] = toml::find<T>(m_v, ky);
            }
        }

        // Handle visiting logic
        for (const auto &itr : destination) {
            if (!itr.first.empty()) {
                m_conditionVisited.emplace(itr.first);
            }
        }
        visit(ky);
    }

    template <typename T>
    void optional(const toml::key &ky, T &destination) {
        // TODO: this currently doesn't allow you to get an optional map<string, X>
        if (m_v.contains(ky)) {
            destination = toml::find<T>(m_v, ky);
        }
        visit(ky);
    }

    template <typename T>
    void required(const toml::key &ky, T &destination) {
        destination = toml::find<T>(m_v, ky);
        visit(ky);
    }

    bool contains(const toml::key &ky) {
        visit(ky);
        return m_v.contains(ky);
    }

    const TomlBasicValue &find(const toml::key &ky) {
        visit(ky);
        return toml::find(m_v, ky);
    }

    void visit(const toml::key &ky) {
        m_visited.emplace(ky);
    }

    bool visisted(const toml::key &ky) const {
        return m_visited.contains(ky);
    }

    void check(const tsl::ordered_map<std::string, std::string> &conditions) const {
        for (const auto &itr : m_v.as_table()) {
            const auto &ky = itr.first;
            if (m_conditionVisited.contains(ky)) {
                if (!conditions.contains(ky)) {
                    throw std::runtime_error(format_key_error("Unknown condition '" + ky + "'", ky, itr.second));
                }

                for (const auto &jtr : itr.second.as_table()) {
                    if (!m_visited.contains(jtr.first)) {
                        throw std::runtime_error(format_key_error("Unknown key '" + jtr.first + "'", jtr.first, jtr.second));
                    }
                }
            } else if (!m_visited.contains(ky)) {
                if (itr.second.is_table()) {
                    for (const auto &jtr : itr.second.as_table()) {
                        if (!m_visited.contains(jtr.first)) {
                            throw std::runtime_error(format_key_error("Unknown key '" + jtr.first + "'", jtr.first, jtr.second));
                        }
                    }
                }
                throw std::runtime_error(format_key_error("Unknown key '" + ky + "'", ky, itr.second));
            } else if (ky == "condition") {
                std::string condition = itr.second.as_string();
                if (!conditions.contains(condition)) {
                    throw std::runtime_error(format_key_error("Unknown condition '" + condition + "'", condition, itr.second));
                }
            }
        }
    }
};

class TomlCheckerRoot {
    const TomlBasicValue &m_root;
    std::deque<TomlChecker> m_checkers;
    tsl::ordered_set<toml::key> m_visisted;
    bool m_checked = false;

  public:
    TomlCheckerRoot(const TomlBasicValue &root) : m_root(root) {
    }
    TomlCheckerRoot(const TomlCheckerRoot &) = delete;
    TomlCheckerRoot(TomlCheckerRoot &&) = delete;

    bool contains(const toml::key &ky) {
        m_visisted.emplace(ky);
        return m_root.contains(ky);
    }

    TomlChecker &create(const TomlBasicValue &v) {
        m_checkers.emplace_back(v);
        return m_checkers.back();
    }

    TomlChecker &create(const TomlBasicValue &v, const toml::key &ky) {
        m_checkers.emplace_back(v, ky);
        return m_checkers.back();
    }

    void check(const tsl::ordered_map<std::string, std::string> &conditions, bool check_root) {
        if (check_root) {
            for (const auto &itr : m_root.as_table()) {
                if (!m_visisted.contains(itr.first)) {
                    throw std::runtime_error(format_key_error("Unknown key '" + itr.first + "'", itr.first, itr.second));
                }
            }
        }
        for (const auto &checker : m_checkers) {
            checker.check(conditions);
        }
    }
};

Project::Project(const Project *parent, const std::string &path, bool build) {
    const auto toml_path = fs::path(path) / "cmake.toml";
    if (!fs::exists(toml_path)) {
        throw std::runtime_error("File not found '" + toml_path.string() + "'");
    }
    const auto toml = toml::parse<toml::discard_comments, tsl::ordered_map, std::vector>(toml_path.string());
    if (toml.size() == 0) {
        throw std::runtime_error("Empty TOML '" + toml_path.string() + "'");
    }

    TomlCheckerRoot checker(toml);

    if (checker.contains("cmake")) {
        auto &cmake = checker.create(toml, "cmake");

        cmake.required("version", cmake_version);

        if (cmake.contains("bin-dir")) {
            throw std::runtime_error("bin-dir has been renamed to build-dir");
        }

        cmake.optional("build-dir", build_dir);
        cmake.optional("generator", generator);
        cmake.optional("config", config);
        cmake.optional("arguments", gen_args);
        cmake.optional("allow-in-tree", allow_in_tree);

        if (cmake.contains("cmkr-include")) {
            const auto &cmkr_include_kv = cmake.find("cmkr-include");
            if (cmkr_include_kv.is_string()) {
                cmkr_include = cmkr_include_kv.as_string();
            } else {
                // Allow disabling this feature with cmkr-include = false
                cmkr_include = "";
            }
        }

        cmake.optional("cpp-flags", cppflags);
        cmake.optional("c-flags", cflags);
        cmake.optional("link-flags", linkflags);
    }

    // Skip the rest of the parsing when building
    if (build) {
        checker.check(conditions, false);
        return;
    }

    // Reasonable default conditions (you can override these if you desire)
    if (parent == nullptr) {
        conditions["windows"] = R"cmake(WIN32)cmake";
        conditions["macos"] = R"cmake(CMAKE_SYSTEM_NAME MATCHES "Darwin")cmake";
        conditions["unix"] = R"cmake(UNIX)cmake";
        conditions["bsd"] = R"cmake(CMAKE_SYSTEM_NAME MATCHES "BSD")cmake";
        conditions["linux"] = conditions["lunix"] = R"cmake(CMAKE_SYSTEM_NAME MATCHES "Linux")cmake";
        conditions["gcc"] = R"cmake(CMAKE_CXX_COMPILER_ID STREQUAL "GNU" OR CMAKE_C_COMPILER_ID STREQUAL "GNU")cmake";
        conditions["clang"] = R"cmake(CMAKE_CXX_COMPILER_ID MATCHES "Clang" OR CMAKE_C_COMPILER_ID MATCHES "Clang")cmake";
        conditions["msvc"] = R"cmake(MSVC)cmake";
        conditions["root"] = R"cmake(CMKR_ROOT_PROJECT)cmake";
        conditions["x64"] = R"cmake(CMAKE_SIZEOF_VOID_P EQUAL 8)cmake";
        conditions["x32"] = R"cmake(CMAKE_SIZEOF_VOID_P EQUAL 4)cmake";
    } else {
        conditions = parent->conditions;
        templates = parent->templates;
    }

    if (checker.contains("conditions")) {
        auto conds = toml::find<decltype(conditions)>(toml, "conditions");
        for (const auto &cond : conds) {
            conditions[cond.first] = cond.second;
        }
    }

    if (checker.contains("project")) {
        auto &project = checker.create(toml, "project");
        project.required("name", project_name);
        project.optional("version", project_version);
        project.optional("description", project_description);
        project.optional("languages", project_languages);
        project.optional("cmake-before", cmake_before);
        project.optional("cmake-after", cmake_after);
        project.optional("include-before", include_before);
        project.optional("include-after", include_after);
        project.optional("subdirs", project_subdirs);
    }

    if (checker.contains("subdir")) {
        const auto &subs = toml::find(toml, "subdir").as_table();
        for (const auto &itr : subs) {
            Subdir subdir;
            subdir.name = itr.first;

            auto &sub = checker.create(itr.second);
            sub.optional("condition", subdir.condition);
            sub.optional("cmake-before", subdir.cmake_before);
            sub.optional("cmake-after", subdir.cmake_after);
            sub.optional("include-before", subdir.include_before);
            sub.optional("include-after", subdir.include_after);

            subdirs.push_back(subdir);
        }
    }

    if (checker.contains("settings")) {
        using set_map = tsl::ordered_map<std::string, TomlBasicValue>;
        const auto &sets = toml::find<set_map>(toml, "settings");
        for (const auto &itr : sets) {
            Setting s;
            s.name = itr.first;
            const auto &value = itr.second;
            if (value.is_boolean()) {
                s.val = value.as_boolean();
            } else if (value.is_string()) {
                s.val = value.as_string();
            } else {
                auto &setting = checker.create(value);
                setting.optional("comment", s.comment);
                if (setting.contains("value")) {
                    const auto &v = setting.find("value");
                    if (v.is_boolean()) {
                        s.val = v.as_boolean();
                    } else {
                        s.val = v.as_string();
                    }
                }
                setting.optional("cache", s.cache);
                setting.optional("force", s.force);
            }
            settings.push_back(s);
        }
    }

    if (checker.contains("options")) {
        using opts_map = tsl::ordered_map<std::string, TomlBasicValue>;
        const auto &opts = toml::find<opts_map>(toml, "options");
        for (const auto &itr : opts) {
            Option o;
            o.name = itr.first;
            const auto &value = itr.second;
            if (value.is_boolean()) {
                o.val = value.as_boolean();
            } else {
                auto &option = checker.create(value);
                option.optional("comment", o.comment);
                option.optional("value", o.val);
            }
            options.push_back(o);
        }
    }

    if (checker.contains("find-package")) {
        using pkg_map = tsl::ordered_map<std::string, TomlBasicValue>;
        const auto &pkgs = toml::find<pkg_map>(toml, "find-package");
        for (const auto &itr : pkgs) {
            Package p;
            p.name = itr.first;
            const auto &value = itr.second;
            if (itr.second.is_string()) {
                p.version = itr.second.as_string();
            } else {
                auto &pkg = checker.create(value);
                pkg.optional("condition", p.condition);
                pkg.optional("version", p.version);
                pkg.optional("required", p.required);
                pkg.optional("config", p.config);
                pkg.optional("components", p.components);
            }
            packages.push_back(p);
        }
    }

    if (checker.contains("fetch-content")) {
        const auto &fc = toml::find(toml, "fetch-content").as_table();
        for (const auto &itr : fc) {
            Content content;
            content.name = itr.first;

            auto &c = checker.create(itr.second);
            c.optional("condition", content.condition);
            c.optional("cmake-before", content.cmake_before);
            c.optional("cmake-after", content.cmake_after);
            c.optional("include-before", content.include_before);
            c.optional("include-after", content.include_after);

            for (const auto &argItr : itr.second.as_table()) {
                std::string value;
                if (argItr.second.is_array()) {
                    for (const auto &list_val : argItr.second.as_array()) {
                        if (!value.empty()) {
                            value += ';';
                        }
                        value += list_val.as_string();
                    }
                } else if (argItr.second.is_boolean()) {
                    value = argItr.second.as_boolean() ? "ON" : "OFF";
                } else {
                    value = argItr.second.as_string();
                }

                auto is_cmake_arg = [](const std::string &s) {
                    for (auto c : s) {
                        if (!(std::isdigit(c) || std::isupper(c) || c == '_')) {
                            return false;
                        }
                    }
                    return true;
                };

                // https://cmake.org/cmake/help/latest/command/string.html#supported-hash-algorithms
                tsl::ordered_set<std::string> hash_algorithms = {
                    "md5", "sha1", "sha224", "sha256", "sha384", "sha512", "sha3_224", "sha3_256", "sha3_384", "sha3_512",
                };

                auto key = argItr.first;
                if (key == "git") {
                    key = "GIT_REPOSITORY";
                } else if (key == "tag") {
                    key = "GIT_TAG";
                } else if (key == "shallow") {
                    key = "GIT_SHALLOW";
                } else if (key == "svn") {
                    key = "SVN_REPOSITORY";
                } else if (key == "rev") {
                    key = "SVN_REVISION";
                } else if (key == "url") {
                    key = "URL";
                } else if (hash_algorithms.contains(key)) {
                    std::string algo;
                    for (auto c : key) {
                        algo.push_back(std::toupper(c));
                    }
                    key = "URL_HASH";
                    value = algo + "=" + value;
                } else if (key == "hash") {
                    key = "URL_HASH";
                } else if (is_cmake_arg(key)) {
                    // allow passthrough of ExternalProject options
                } else if (!c.visisted(key)) {
                    throw std::runtime_error(format_key_error("Unknown key '" + argItr.first + "'", argItr.first, argItr.second));
                }

                // Make sure not to emit keys like "condition" in the FetchContent call
                if (!c.visisted(key)) {
                    content.arguments.emplace(key, value);
                }

                c.visit(argItr.first);
            }
            contents.emplace_back(std::move(content));
        }
    }

    if (checker.contains("bin")) {
        throw std::runtime_error("[[bin]] has been renamed to [[target]]");
    }

    auto parse_target = [&](const std::string &name, TomlChecker &t, bool isTemplate) {
        Target target;
        target.name = name;

        t.required("type", target.type_name);
        target.type = parse_targetType(target.type_name);

        // Users cannot set this target type
        if (target.type == target_template) {
            target.type = target_last;
        }

        if (!isTemplate && target.type == target_last) {
            for (const auto &tmplate : templates) {
                if (target.type_name == tmplate.outline.name) {
                    target.type = target_template;
                    break;
                }
            }
        }

        if (target.type == target_last) {
            std::string error = "Unknown target type '" + target.type_name + "'\n";
            error += "Available types:\n";
            for (std::string type_name : targetTypeNames) {
                if (type_name != "template") {
                    error += "  - " + type_name + "\n";
                }
            }
            if (!isTemplate && !templates.empty()) {
                error += "Available templates:\n";
                for (const auto &tmplate : templates) {
                    error += "  - " + tmplate.outline.name + "\n";
                }
            }
            error.pop_back(); // Remove last newline
            throw std::runtime_error(format_key_error(error, target.type_name, t.find("type")));
        }

        t.optional("sources", target.sources);

        // Merge the headers into the sources
        ConditionVector headers;
        t.optional("headers", headers);
        for (const auto &itr : headers) {
            auto &dest = target.sources[itr.first];
            for (const auto &jtr : itr.second) {
                dest.push_back(jtr);
            }
        }

        t.optional("compile-definitions", target.compile_definitions);
        t.optional("private-compile-definitions", target.private_compile_definitions);

        t.optional("compile-features", target.compile_features);
        t.optional("private-compile-features", target.private_compile_features);

        t.optional("compile-options", target.compile_options);
        t.optional("private-compile-options", target.private_compile_options);

        t.optional("include-directories", target.include_directories);
        t.optional("private-include-directories", target.private_include_directories);

        t.optional("link-directories", target.link_directories);
        t.optional("private-link-directories", target.private_link_directories);

        t.optional("link-libraries", target.link_libraries);
        t.optional("private-link-libraries", target.private_link_libraries);

        t.optional("link-options", target.link_options);
        t.optional("private-link-options", target.private_link_options);

        t.optional("precompile-headers", target.precompile_headers);
        t.optional("private-precompile-headers", target.private_precompile_headers);

<<<<<<< HEAD
        t.optional("msvc-static", target.allow_msvc_static);

        if (!target.headers.empty()) {
            auto &sources = target.sources.nth(0).value();
            const auto &headers = target.headers.nth(0)->second;
            sources.insert(sources.end(), headers.begin(), headers.end());
        }

=======
>>>>>>> 07d99c58
        t.optional("condition", target.condition);
        t.optional("alias", target.alias);

        if (t.contains("properties")) {
            auto store_property = [&target](const toml::key &k, const TomlBasicValue &v, const std::string &condition) {
                if (v.is_array()) {
                    std::string property_list;
                    for (const auto &list_val : v.as_array()) {
                        if (!property_list.empty()) {
                            property_list += ';';
                        }
                        property_list += list_val.as_string();
                    }
                    target.properties[condition][k] = property_list;
                } else if (v.is_boolean()) {
                    target.properties[condition][k] = v.as_boolean() ? "ON" : "OFF";
                } else {
                    target.properties[condition][k] = v.as_string();
                }
            };

            const auto &props = t.find("properties").as_table();
            for (const auto &propKv : props) {
                const auto &k = propKv.first;
                const auto &v = propKv.second;
                if (v.is_table()) {
                    for (const auto &condKv : v.as_table()) {
                        store_property(condKv.first, condKv.second, k);
                    }
                } else {
                    store_property(k, v, "");
                }
            }
        }

        t.optional("cmake-before", target.cmake_before);
        t.optional("cmake-after", target.cmake_after);
        t.optional("include-before", target.include_before);
        t.optional("include-after", target.include_after);

        return target;
    };

    if (checker.contains("template")) {
        const auto &ts = toml::find(toml, "template").as_table();
        for (const auto &itr : ts) {
            auto &t = checker.create(itr.second);
            const auto &name = itr.first;

            for (const auto &type_name : targetTypeNames) {
                if (name == type_name) {
                    throw std::runtime_error(format_key_error("Reserved template name '" + name + "'", name, itr.second));
                }
            }

            for (const auto &tmplate : templates) {
                if (name == tmplate.outline.name) {
                    throw std::runtime_error(format_key_error("Template '" + name + "' already defined", name, itr.second));
                }
            }

            Template tmplate;
            tmplate.outline = parse_target(name, t, true);

            t.optional("add-function", tmplate.add_function);
            t.optional("pass-sources-to-add-function", tmplate.pass_sources_to_add_function);

            templates.push_back(tmplate);
        }
    }

    if (checker.contains("target")) {
        const auto &ts = toml::find(toml, "target").as_table();
        for (const auto &itr : ts) {
            auto &t = checker.create(itr.second);
            targets.push_back(parse_target(itr.first, t, false));
        }
    }

    if (checker.contains("test")) {
        const auto &ts = toml::find(toml, "test").as_array();
        for (const auto &value : ts) {
            auto &t = checker.create(value);
            Test test;
            t.required("name", test.name);
            t.optional("condition", test.condition);
            t.optional("configurations", test.configurations);
            t.optional("working-directory", test.working_directory);
            t.required("command", test.command);
            t.optional("arguments", test.arguments);
            tests.push_back(test);
        }
    }

    if (checker.contains("install")) {
        const auto &is = toml::find(toml, "install").as_array();
        for (const auto &value : is) {
            auto &i = checker.create(value);
            Install inst;
            i.optional("condition", inst.condition);
            i.optional("targets", inst.targets);
            i.optional("files", inst.files);
            i.optional("dirs", inst.dirs);
            i.optional("configs", inst.configs);
            i.required("destination", inst.destination);
            i.optional("component", inst.component);
            i.optional("optional", inst.optional);
            installs.push_back(inst);
        }
    }

    if (checker.contains("vcpkg")) {
        auto &v = checker.create(toml, "vcpkg");
        v.optional("url", vcpkg.url);
        v.optional("version", vcpkg.version);

        for (const auto &p : v.find("packages").as_array()) {
            Vcpkg::Package package;
            const auto &package_str = p.as_string().str;
            const auto open_bracket = package_str.find('[');
            const auto close_bracket = package_str.find(']', open_bracket);
            if (open_bracket == std::string::npos && close_bracket == std::string::npos) {
                package.name = package_str;
            } else if (close_bracket != std::string::npos) {
                package.name = package_str.substr(0, open_bracket);
                const auto features = package_str.substr(open_bracket + 1, close_bracket - open_bracket - 1);
                std::istringstream feature_stream{features};
                std::string feature;
                while (std::getline(feature_stream, feature, ',')) {
                    package.features.emplace_back(feature);
                }
            } else {
                throw std::runtime_error("Invalid vcpkg package '" + package_str + "'");
            }
            vcpkg.packages.emplace_back(std::move(package));
        }
    }

    checker.check(conditions, true);
}

bool is_root_path(const std::string &path) {
    const auto toml_path = fs::path(path) / "cmake.toml";
    if (!fs::exists(toml_path)) {
        return false;
    }
    const auto toml = toml::parse<toml::discard_comments, tsl::ordered_map, std::vector>(toml_path.string());
    return toml.contains("project");
}

} // namespace parser
} // namespace cmkr<|MERGE_RESOLUTION|>--- conflicted
+++ resolved
@@ -523,7 +523,6 @@
         t.optional("precompile-headers", target.precompile_headers);
         t.optional("private-precompile-headers", target.private_precompile_headers);
 
-<<<<<<< HEAD
         t.optional("msvc-static", target.allow_msvc_static);
 
         if (!target.headers.empty()) {
@@ -532,8 +531,6 @@
             sources.insert(sources.end(), headers.begin(), headers.end());
         }
 
-=======
->>>>>>> 07d99c58
         t.optional("condition", target.condition);
         t.optional("alias", target.alias);
 
