[cmake]
<<<<<<< HEAD
version = "2.8...3.8"
=======
minimum = "3.15"
description = "CMakeLists generator from TOML"
>>>>>>> 00121c26

[project]
cmake-before = """
# Hack to hide a warning during cmkr bootstrapping on Windows
if(CMAKE_BUILD_TYPE)
endif()
"""
name = "cmkr"
<<<<<<< HEAD
version = "0.1.3"
description = "CMakeLists generator from TOML"
languages = ["CXX"]
subdirs = ["third_party", "tests"]
=======
version = "0.1.4"
>>>>>>> 00121c26

[target.cmkrlib]
type = "static"
sources = ["src/cmkrlib/*.cpp", "src/cmkrlib/*.hpp", "include/*.h"]
include-directories = ["include"]
compile-features = ["cxx_std_11"]
link-libraries = ["toml11", "ghc_filesystem", "mpark_variant", "ordered_map"]

[target.cmkr]
type = "executable"
sources = ["src/main.cpp"]
link-libraries = ["cmkrlib"]

[[install]]
targets = ["cmkr"]
destination = "${CMAKE_INSTALL_PREFIX}/bin"<|MERGE_RESOLUTION|>--- conflicted
+++ resolved
@@ -1,10 +1,5 @@
 [cmake]
-<<<<<<< HEAD
 version = "2.8...3.8"
-=======
-minimum = "3.15"
-description = "CMakeLists generator from TOML"
->>>>>>> 00121c26
 
 [project]
 cmake-before = """
@@ -13,14 +8,10 @@
 endif()
 """
 name = "cmkr"
-<<<<<<< HEAD
-version = "0.1.3"
+version = "0.1.4"
 description = "CMakeLists generator from TOML"
 languages = ["CXX"]
 subdirs = ["third_party", "tests"]
-=======
-version = "0.1.4"
->>>>>>> 00121c26
 
 [target.cmkrlib]
 type = "static"
