--- conflicted
+++ resolved
@@ -103,15 +103,9 @@
 sources = ["src/*.cpp"] # required, supports globbing
 include-directories = ["include"] # optional
 alias = "" # optional
-<<<<<<< HEAD
 compile-features = [] # optional
 compile-definitions = [] # optional
 link-libraries = [] # optional 
-=======
-features = [] # optional
-definitions = [] # optional
-link-libs = [] # optional 
->>>>>>> 00121c26
 properties = { PROPERTY1 = "property1", ... } # optional
 
 [[test]] # optional, can define several
